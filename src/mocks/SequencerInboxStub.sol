--- conflicted
+++ resolved
@@ -14,13 +14,9 @@
         address sequencer_,
         ISequencerInbox.MaxTimeVariation memory maxTimeVariation_,
         uint256 maxDataSize_,
-<<<<<<< HEAD
+        IReader4844 reader4844_,
         bool isUsingFeeToken_
-    ) SequencerInbox(maxDataSize_, isUsingFeeToken_) {
-=======
-        IReader4844 reader4844_
-    ) SequencerInbox(maxDataSize_, reader4844_) {
->>>>>>> 6822d513
+    ) SequencerInbox(maxDataSize_, reader4844_, isUsingFeeToken_) {
         bridge = bridge_;
         rollup = IOwnable(msg.sender);
         delayBlocks = maxTimeVariation_.delayBlocks;
