// Copyright 2021-2022, Offchain Labs, Inc.
// For license information, see https://github.com/OffchainLabs/nitro-contracts/blob/main/LICENSE
// SPDX-License-Identifier: BUSL-1.1

pragma solidity ^0.8.0;

import "../bridge/SequencerInbox.sol";
import "../bridge/IEthBridge.sol";
import {INITIALIZATION_MSG_TYPE} from "../libraries/MessageTypes.sol";

contract SequencerInboxStub is SequencerInbox {
    constructor(
        IBridge bridge_,
        address sequencer_,
        ISequencerInbox.MaxTimeVariation memory maxTimeVariation_,
        uint256 maxDataSize_,
        IDataHashReader dataHashReader_,
        IBlobBasefeeReader blobBasefeeReader_
    )
        SequencerInbox(
            bridge_,
            maxTimeVariation_,
            maxDataSize_,
            dataHashReader_,
            blobBasefeeReader_
        )
    {
        isBatchPoster[sequencer_] = true;
    }

    function addInitMessage(uint256 chainId) external {
        bytes memory initMsg = abi.encodePacked(chainId);
        uint256 num = IEthBridge(address(bridge)).enqueueDelayedMessage(
            INITIALIZATION_MSG_TYPE,
            address(0),
            keccak256(initMsg)
        );
        require(num == 0, "ALREADY_DELAYED_INIT");
        emit InboxMessageDelivered(num, initMsg);
<<<<<<< HEAD
        (bytes32 dataHash, ICommon.TimeBounds memory timeBounds) = formEmptyDataHash(1);
        addSequencerL2BatchImpl(0, dataHash, timeBounds, 1, 0, 0, ICommon.BatchDataLocation.NoData);
=======
        (bytes32 dataHash, IBridge.TimeBounds memory timeBounds) = formEmptyDataHash(1);
        uint256 sequencerMessageCount = addSequencerL2BatchImpl(
            dataHash,
            1,
            0,
            0,
            1,
            timeBounds,
            IBridge.BatchDataLocation.NoData
        );
        require(sequencerMessageCount == 0, "ALREADY_SEQ_INIT");
>>>>>>> 3646a788
    }

    function getTimeBounds() internal view override returns (IBridge.TimeBounds memory bounds) {
        this; // silence warning about function not being view
        return bounds;
    }
}<|MERGE_RESOLUTION|>--- conflicted
+++ resolved
@@ -37,22 +37,17 @@
         );
         require(num == 0, "ALREADY_DELAYED_INIT");
         emit InboxMessageDelivered(num, initMsg);
-<<<<<<< HEAD
-        (bytes32 dataHash, ICommon.TimeBounds memory timeBounds) = formEmptyDataHash(1);
-        addSequencerL2BatchImpl(0, dataHash, timeBounds, 1, 0, 0, ICommon.BatchDataLocation.NoData);
-=======
         (bytes32 dataHash, IBridge.TimeBounds memory timeBounds) = formEmptyDataHash(1);
         uint256 sequencerMessageCount = addSequencerL2BatchImpl(
+            0,
             dataHash,
+            timeBounds,
             1,
             0,
             0,
-            1,
-            timeBounds,
             IBridge.BatchDataLocation.NoData
         );
         require(sequencerMessageCount == 0, "ALREADY_SEQ_INIT");
->>>>>>> 3646a788
     }
 
     function getTimeBounds() internal view override returns (IBridge.TimeBounds memory bounds) {
