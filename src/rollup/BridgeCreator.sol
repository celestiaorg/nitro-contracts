// Copyright 2021-2022, Offchain Labs, Inc.
// For license information, see https://github.com/OffchainLabs/nitro-contracts/blob/main/LICENSE
// SPDX-License-Identifier: BUSL-1.1

pragma solidity ^0.8.0;

import "../bridge/Bridge.sol";
import "../bridge/SequencerInbox.sol";
import "../bridge/Inbox.sol";
import "../bridge/Outbox.sol";
import "./RollupEventInbox.sol";
import "../bridge/ERC20Bridge.sol";
import "../bridge/ERC20Inbox.sol";
import "../rollup/ERC20RollupEventInbox.sol";
import "../bridge/ERC20Outbox.sol";

import "../bridge/IBridge.sol";
import "@openzeppelin/contracts/access/Ownable.sol";
import "@openzeppelin/contracts/proxy/transparent/ProxyAdmin.sol";

contract BridgeCreator is Ownable {
    BridgeContracts public ethBasedTemplates;
    BridgeContracts public erc20BasedTemplates;

    event TemplatesUpdated();
    event ERC20TemplatesUpdated();

<<<<<<< HEAD
    struct BridgeContracts {
=======
    struct ContractTemplates {
        Bridge bridge;
        ISequencerInbox sequencerInbox;
        IInboxBase inbox;
        RollupEventInbox rollupEventInbox;
        Outbox outbox;
    }

    struct ContractERC20Templates {
        ERC20Bridge bridge;
        ISequencerInbox sequencerInbox;
        IInboxBase inbox;
        ERC20RollupEventInbox rollupEventInbox;
        ERC20Outbox outbox;
    }

    struct CreateBridgeFrame {
        ProxyAdmin admin;
>>>>>>> ba231e2e
        IBridge bridge;
        ISequencerInbox sequencerInbox;
        IInboxBase inbox;
        IRollupEventInbox rollupEventInbox;
        IOutbox outbox;
    }

<<<<<<< HEAD
    constructor(
        BridgeContracts memory _ethBasedTemplates,
        BridgeContracts memory _erc20BasedTemplates
    ) Ownable() {
        ethBasedTemplates = _ethBasedTemplates;
        erc20BasedTemplates = _erc20BasedTemplates;
=======
    constructor(uint256 maxDataSize) Ownable() {
        SequencerInbox seqInbox = new SequencerInbox(maxDataSize);

        ethBasedTemplates.bridge = new Bridge();
        ethBasedTemplates.sequencerInbox = seqInbox;
        ethBasedTemplates.inbox = new Inbox(maxDataSize);
        ethBasedTemplates.rollupEventInbox = new RollupEventInbox();
        ethBasedTemplates.outbox = new Outbox();

        erc20BasedTemplates.bridge = new ERC20Bridge();
        erc20BasedTemplates.sequencerInbox = seqInbox;
        erc20BasedTemplates.inbox = new ERC20Inbox(maxDataSize);
        erc20BasedTemplates.rollupEventInbox = new ERC20RollupEventInbox();
        erc20BasedTemplates.outbox = new ERC20Outbox();
>>>>>>> ba231e2e
    }

    function updateTemplates(BridgeContracts calldata _newTemplates) external onlyOwner {
        ethBasedTemplates = _newTemplates;
        emit TemplatesUpdated();
    }

    function updateERC20Templates(BridgeContracts calldata _newTemplates) external onlyOwner {
        erc20BasedTemplates = _newTemplates;
        emit ERC20TemplatesUpdated();
    }

    function _createBridge(address adminProxy, BridgeContracts storage templates)
        internal
        returns (BridgeContracts memory)
    {
        BridgeContracts memory frame;
        frame.bridge = IBridge(
            address(new TransparentUpgradeableProxy(address(templates.bridge), adminProxy, ""))
        );
        frame.sequencerInbox = ISequencerInbox(
            address(
                new TransparentUpgradeableProxy(address(templates.sequencerInbox), adminProxy, "")
            )
        );
        frame.inbox = IInboxBase(
            address(new TransparentUpgradeableProxy(address(templates.inbox), adminProxy, ""))
        );
        frame.rollupEventInbox = IRollupEventInbox(
            address(
                new TransparentUpgradeableProxy(address(templates.rollupEventInbox), adminProxy, "")
            )
        );
        frame.outbox = IOutbox(
            address(new TransparentUpgradeableProxy(address(templates.outbox), adminProxy, ""))
        );
        return frame;
    }

    function createBridge(
        address adminProxy,
        address rollup,
        address nativeToken,
        ISequencerInbox.MaxTimeVariation calldata maxTimeVariation
    )
        external
        returns (
            IBridge,
            ISequencerInbox,
            IInboxBase,
            IRollupEventInbox,
            IOutbox
        )
    {
        // create ETH-based bridge if address zero is provided for native token, otherwise create ERC20-based bridge
        BridgeContracts memory frame = _createBridge(
            adminProxy,
            nativeToken == address(0) ? ethBasedTemplates : erc20BasedTemplates
        );

        // init contracts
        if (nativeToken == address(0)) {
            IEthBridge(address(frame.bridge)).initialize(IOwnable(rollup));
        } else {
            IERC20Bridge(address(frame.bridge)).initialize(IOwnable(rollup), nativeToken);
        }
        frame.sequencerInbox.initialize(IBridge(frame.bridge), maxTimeVariation);
        frame.inbox.initialize(IBridge(frame.bridge), ISequencerInbox(frame.sequencerInbox));
        frame.rollupEventInbox.initialize(IBridge(frame.bridge));
        frame.outbox.initialize(IBridge(frame.bridge));

        return (
            frame.bridge,
            frame.sequencerInbox,
            frame.inbox,
            frame.rollupEventInbox,
            frame.outbox
        );
    }
}<|MERGE_RESOLUTION|>--- conflicted
+++ resolved
@@ -25,28 +25,7 @@
     event TemplatesUpdated();
     event ERC20TemplatesUpdated();
 
-<<<<<<< HEAD
     struct BridgeContracts {
-=======
-    struct ContractTemplates {
-        Bridge bridge;
-        ISequencerInbox sequencerInbox;
-        IInboxBase inbox;
-        RollupEventInbox rollupEventInbox;
-        Outbox outbox;
-    }
-
-    struct ContractERC20Templates {
-        ERC20Bridge bridge;
-        ISequencerInbox sequencerInbox;
-        IInboxBase inbox;
-        ERC20RollupEventInbox rollupEventInbox;
-        ERC20Outbox outbox;
-    }
-
-    struct CreateBridgeFrame {
-        ProxyAdmin admin;
->>>>>>> ba231e2e
         IBridge bridge;
         ISequencerInbox sequencerInbox;
         IInboxBase inbox;
@@ -54,29 +33,12 @@
         IOutbox outbox;
     }
 
-<<<<<<< HEAD
     constructor(
         BridgeContracts memory _ethBasedTemplates,
         BridgeContracts memory _erc20BasedTemplates
     ) Ownable() {
         ethBasedTemplates = _ethBasedTemplates;
         erc20BasedTemplates = _erc20BasedTemplates;
-=======
-    constructor(uint256 maxDataSize) Ownable() {
-        SequencerInbox seqInbox = new SequencerInbox(maxDataSize);
-
-        ethBasedTemplates.bridge = new Bridge();
-        ethBasedTemplates.sequencerInbox = seqInbox;
-        ethBasedTemplates.inbox = new Inbox(maxDataSize);
-        ethBasedTemplates.rollupEventInbox = new RollupEventInbox();
-        ethBasedTemplates.outbox = new Outbox();
-
-        erc20BasedTemplates.bridge = new ERC20Bridge();
-        erc20BasedTemplates.sequencerInbox = seqInbox;
-        erc20BasedTemplates.inbox = new ERC20Inbox(maxDataSize);
-        erc20BasedTemplates.rollupEventInbox = new ERC20RollupEventInbox();
-        erc20BasedTemplates.outbox = new ERC20Outbox();
->>>>>>> ba231e2e
     }
 
     function updateTemplates(BridgeContracts calldata _newTemplates) external onlyOwner {
