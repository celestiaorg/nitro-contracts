// Copyright 2021-2022, Offchain Labs, Inc.
// For license information, see https://github.com/nitro/blob/master/LICENSE
// SPDX-License-Identifier: BUSL-1.1

pragma solidity ^0.8.4;

import "./IBridge.sol";
import "./IOutbox.sol";
import "../libraries/MerkleLib.sol";
import "../libraries/DelegateCallAware.sol";

/// @dev this error is thrown since certain functions are only expected to be used in simulations, not in actual txs
error SimulationOnlyEntrypoint();

contract Outbox is DelegateCallAware, IOutbox {
    address public rollup; // the rollup contract
    IBridge public bridge; // the bridge contract

    mapping(uint256 => bytes32) public spent; // packed spent bitmap
    mapping(bytes32 => bytes32) public roots; // maps root hashes => L2 block hash

    struct L2ToL1Context {
        uint128 l2Block;
        uint128 l1Block;
        uint128 timestamp;
        bytes32 outputId;
        address sender;
    }
    // Note, these variables are set and then wiped during a single transaction.
    // Therefore their values don't need to be maintained, and their slots will
    // be empty outside of transactions
    L2ToL1Context internal context;

    // default context values to be used in storage instead of zero, to save on storage refunds
    // it is assumed that arb-os never assigns these values to a valid leaf to be redeemed
    uint128 private constant L2BLOCK_DEFAULT_CONTEXT = type(uint128).max;
    uint128 private constant L1BLOCK_DEFAULT_CONTEXT = type(uint128).max;
    uint128 private constant TIMESTAMP_DEFAULT_CONTEXT = type(uint128).max;
    bytes32 private constant OUTPUTID_DEFAULT_CONTEXT = bytes32(type(uint256).max);
    address private constant SENDER_DEFAULT_CONTEXT = address(type(uint160).max);

    uint128 public constant OUTBOX_VERSION = 2;

    function initialize(address _rollup, IBridge _bridge) external onlyDelegated {
        if (rollup != address(0)) revert AlreadyInit();
        // address zero is returned if no context is set, but the values used in storage
        // are non-zero to save users some gas (as storage refunds are usually maxed out)
        // EIP-1153 would help here
        context = L2ToL1Context({
            l2Block: L2BLOCK_DEFAULT_CONTEXT,
            l1Block: L1BLOCK_DEFAULT_CONTEXT,
            timestamp: TIMESTAMP_DEFAULT_CONTEXT,
            outputId: OUTPUTID_DEFAULT_CONTEXT,
            sender: SENDER_DEFAULT_CONTEXT
        });
        rollup = _rollup;
        bridge = _bridge;
    }

    function updateSendRoot(bytes32 root, bytes32 l2BlockHash) external override {
        if (msg.sender != rollup) revert NotRollup(msg.sender, rollup);
        roots[root] = l2BlockHash;
        emit SendRootUpdated(root, l2BlockHash);
    }

    /// @notice When l2ToL1Sender returns a nonzero address, the message was originated by an L2 account
    /// When the return value is zero, that means this is a system message
    /// @dev the l2ToL1Sender behaves as the tx.origin, the msg.sender should be validated to protect against reentrancies
    function l2ToL1Sender() external view override returns (address) {
        address sender = context.sender;
        // we don't return the default context value to avoid a breaking change in the API
        if (sender == SENDER_DEFAULT_CONTEXT) return address(0);
        return sender;
    }

    /// @return l2Block return L2 block when the L2 tx was initiated or zero
    /// if no L2 to L1 transaction is active
    function l2ToL1Block() external view override returns (uint256) {
        uint128 l2Block = context.l2Block;
        // we don't return the default context value to avoid a breaking change in the API
        if (l2Block == L1BLOCK_DEFAULT_CONTEXT) return uint256(0);
        return uint256(l2Block);
    }

    /// @return l1Block return L1 block when the L2 tx was initiated or zero
    /// if no L2 to L1 transaction is active
    function l2ToL1EthBlock() external view override returns (uint256) {
        uint128 l1Block = context.l1Block;
        // we don't return the default context value to avoid a breaking change in the API
        if (l1Block == L1BLOCK_DEFAULT_CONTEXT) return uint256(0);
        return uint256(l1Block);
    }

    /// @return timestamp return L2 timestamp when the L2 tx was initiated or zero
    /// if no L2 to L1 transaction is active
    function l2ToL1Timestamp() external view override returns (uint256) {
        uint128 timestamp = context.timestamp;
        // we don't return the default context value to avoid a breaking change in the API
        if (timestamp == TIMESTAMP_DEFAULT_CONTEXT) return uint256(0);
        return uint256(timestamp);
    }

    /// @notice batch number is deprecated and now always returns 0
    function l2ToL1BatchNum() external pure override returns (uint256) {
        return 0;
    }

    /// @return outputId returns the unique output identifier of the L2 to L1 tx or
    /// zero if no L2 to L1 transaction is active
    function l2ToL1OutputId() external view override returns (bytes32) {
        bytes32 outputId = context.outputId;
        // we don't return the default context value to avoid a breaking change in the API
        if (outputId == OUTPUTID_DEFAULT_CONTEXT) return bytes32(0);
        return outputId;
    }

    /**
     * @notice Executes a messages in an Outbox entry.
     * @dev Reverts if dispute period hasn't expired, since the outbox entry
     * is only created once the rollup confirms the respective assertion.
     * @param proof Merkle proof of message inclusion in send root
     * @param index Merkle path to message
     * @param l2Sender sender if original message (i.e., caller of ArbSys.sendTxToL1)
     * @param to destination address for L1 contract call
     * @param l2Block l2 block number at which sendTxToL1 call was made
     * @param l1Block l1 block number at which sendTxToL1 call was made
     * @param l2Timestamp l2 Timestamp at which sendTxToL1 call was made
     * @param value wei in L1 message
     * @param data abi-encoded L1 message data
     */
    function executeTransaction(
        bytes32[] calldata proof,
        uint256 index,
        address l2Sender,
        address to,
        uint256 l2Block,
        uint256 l1Block,
        uint256 l2Timestamp,
        uint256 value,
        bytes calldata data
    ) external {
        bytes32 userTx = calculateItemHash(
            l2Sender,
            to,
            l2Block,
            l1Block,
            l2Timestamp,
            value,
            data
        );

        recordOutputAsSpent(proof, index, userTx);

        executeTransactionImpl(index, l2Sender, to, l2Block, l1Block, l2Timestamp, value, data);
    }

    /// @dev function used to simulate the result of a particular function call from the outbox
    /// it is useful for things such as gas estimates. This function includes all costs except for 
    /// proof validation (which can be considered offchain as a somewhat of a fixed cost - it's
    /// not really a fixed cost, but can be treated as so with a fixed overhead for gas estimation).
    /// We can't include the cost of proof validation since this is intended to be used to simulate txs
    /// that are included in yet-to-be confirmed merkle roots. The simulation entrypoint could instead pretend
    /// to confirm a pending merkle root, but that would be less pratical for integrating with tooling.
    /// It is only possible to trigger it when the msg sender is address zero, which should be impossible
    /// unless under simulation in an eth_call or eth_estimateGas
    function executeTransactionSimulation(
        uint256 index,
        address l2Sender,
        address to,
        uint256 l2Block,
        uint256 l1Block,
        uint256 l2Timestamp,
        uint256 value,
        bytes calldata data
    ) external {
        if (msg.sender != address(0)) revert SimulationOnlyEntrypoint();
        executeTransactionImpl(index, l2Sender, to, l2Block, l1Block, l2Timestamp, value, data);
    }

    function executeTransactionImpl(
        uint256 outputId,
        address l2Sender,
        address to,
        uint256 l2Block,
        uint256 l1Block,
        uint256 l2Timestamp,
        uint256 value,
        bytes calldata data
    ) internal {
        emit OutBoxTransactionExecuted(to, l2Sender, 0, outputId);

        // we temporarily store the previous values so the outbox can naturally
        // unwind itself when there are nested calls to `executeTransaction`
        L2ToL1Context memory prevContext = context;

        context = L2ToL1Context({
            sender: l2Sender,
            l2Block: uint128(l2Block),
            l1Block: uint128(l1Block),
            timestamp: uint128(l2Timestamp),
            outputId: bytes32(outputId)
        });

        // set and reset vars around execution so they remain valid during call
        executeBridgeCall(to, value, data);

        context = prevContext;
    }

    function recordOutputAsSpent(
        bytes32[] memory proof,
        uint256 index,
        bytes32 item
    ) internal {
        if (proof.length >= 256) revert ProofTooLong(proof.length);
        if (index >= 2**proof.length) revert PathNotMinimal(index, 2**proof.length);

        // Hash the leaf an extra time to prove it's a leaf
        bytes32 calcRoot = calculateMerkleRoot(proof, index, item);
        if (roots[calcRoot] == bytes32(0)) revert UnknownRoot(calcRoot);

<<<<<<< HEAD
        if (spent[index]) revert AlreadySpent(index);
        spent[index] = true;
=======
        uint256 spentIndex = index / 255; // Note: Reserves the MSB.
        uint256 bitOffset = index % 255;

        bytes32 replay = spent[spentIndex];
        if (((replay >> bitOffset) & bytes32(uint256(1))) != bytes32(0)) revert AlreadySpent(index);
        spent[spentIndex] = (replay | bytes32(1 << bitOffset));

        return bytes32(index);
>>>>>>> 494f52cf
    }

    function executeBridgeCall(
        address to,
        uint256 value,
        bytes memory data
    ) internal {
        (bool success, bytes memory returndata) = bridge.executeCall(to, value, data);
        if (!success) {
            if (returndata.length > 0) {
                // solhint-disable-next-line no-inline-assembly
                assembly {
                    let returndata_size := mload(returndata)
                    revert(add(32, returndata), returndata_size)
                }
            } else {
                revert BridgeCallFailed();
            }
        }
    }

    function calculateItemHash(
        address l2Sender,
        address to,
        uint256 l2Block,
        uint256 l1Block,
        uint256 l2Timestamp,
        uint256 value,
        bytes calldata data
    ) public pure returns (bytes32) {
        return
            keccak256(abi.encodePacked(l2Sender, to, l2Block, l1Block, l2Timestamp, value, data));
    }

    function calculateMerkleRoot(
        bytes32[] memory proof,
        uint256 path,
        bytes32 item
    ) public pure returns (bytes32) {
        return MerkleLib.calculateRoot(proof, path, keccak256(abi.encodePacked(item)));
    }
}<|MERGE_RESOLUTION|>--- conflicted
+++ resolved
@@ -155,7 +155,7 @@
     }
 
     /// @dev function used to simulate the result of a particular function call from the outbox
-    /// it is useful for things such as gas estimates. This function includes all costs except for 
+    /// it is useful for things such as gas estimates. This function includes all costs except for
     /// proof validation (which can be considered offchain as a somewhat of a fixed cost - it's
     /// not really a fixed cost, but can be treated as so with a fixed overhead for gas estimation).
     /// We can't include the cost of proof validation since this is intended to be used to simulate txs
@@ -219,19 +219,12 @@
         bytes32 calcRoot = calculateMerkleRoot(proof, index, item);
         if (roots[calcRoot] == bytes32(0)) revert UnknownRoot(calcRoot);
 
-<<<<<<< HEAD
-        if (spent[index]) revert AlreadySpent(index);
-        spent[index] = true;
-=======
         uint256 spentIndex = index / 255; // Note: Reserves the MSB.
         uint256 bitOffset = index % 255;
 
         bytes32 replay = spent[spentIndex];
         if (((replay >> bitOffset) & bytes32(uint256(1))) != bytes32(0)) revert AlreadySpent(index);
         spent[spentIndex] = (replay | bytes32(1 << bitOffset));
-
-        return bytes32(index);
->>>>>>> 494f52cf
     }
 
     function executeBridgeCall(
