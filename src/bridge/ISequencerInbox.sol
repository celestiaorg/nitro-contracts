// Copyright 2021-2022, Offchain Labs, Inc.
// For license information, see https://github.com/OffchainLabs/nitro-contracts/blob/main/LICENSE
// SPDX-License-Identifier: BUSL-1.1

// solhint-disable-next-line compiler-version
pragma solidity >=0.6.9 <0.9.0;
pragma experimental ABIEncoderV2;

import "../libraries/IGasRefunder.sol";
import "./IDelayedMessageProvider.sol";
import "./IBridge.sol";

interface ISequencerInbox is IDelayedMessageProvider {
    struct MaxTimeVariation {
        uint256 delayBlocks;
        uint256 futureBlocks;
        uint256 delaySeconds;
        uint256 futureSeconds;
    }

    struct TimeBounds {
        uint64 minTimestamp;
        uint64 maxTimestamp;
        uint64 minBlockNumber;
        uint64 maxBlockNumber;
    }

    enum BatchDataLocation {
        TxInput,
        SeparateBatchEvent,
        NoData,
        Blob
    }

    event SequencerBatchDelivered(
        uint256 indexed batchSequenceNumber,
        bytes32 indexed beforeAcc,
        bytes32 indexed afterAcc,
        bytes32 delayedAcc,
        uint256 afterDelayedMessagesRead,
        TimeBounds timeBounds,
        BatchDataLocation dataLocation
    );

    event OwnerFunctionCalled(uint256 indexed id);

    /// @dev a separate event that emits batch data when this isn't easily accessible in the tx.input
    event SequencerBatchData(uint256 indexed batchSequenceNumber, bytes data);

    /// @dev a valid keyset was added
    event SetValidKeyset(bytes32 indexed keysetHash, bytes keysetBytes);

    /// @dev a keyset was invalidated
    event InvalidateKeyset(bytes32 indexed keysetHash);

    function totalDelayedMessagesRead() external view returns (uint256);

    function bridge() external view returns (IBridge);

    /// @dev The size of the batch header
    // solhint-disable-next-line func-name-mixedcase
    function HEADER_LENGTH() external view returns (uint256);

    /// @dev If the first batch data byte after the header has this bit set,
    ///      the sequencer inbox has authenticated the data. Currently not used.
    // solhint-disable-next-line func-name-mixedcase
    function DATA_AUTHENTICATED_FLAG() external view returns (bytes1);

    /// @dev If the first data byte after the header has this bit set,
    ///      then the batch data is to be found in 4844 data blobs
    // solhint-disable-next-line func-name-mixedcase
    function DATA_BLOB_HEADER_FLAG() external view returns (bytes1);

    /// @dev If the first data byte after the header has this bit set,
    ///      then the batch data is a das message
    // solhint-disable-next-line func-name-mixedcase
    function DAS_MESSAGE_HEADER_FLAG() external view returns (bytes1);

    function rollup() external view returns (IOwnable);

    function isBatchPoster(address) external view returns (bool);

    function isSequencer(address) external view returns (bool);

    function maxDataSize() external view returns (uint256);

    struct DasKeySetInfo {
        bool isValidKeyset;
        uint64 creationBlock;
    }

    function maxTimeVariation()
        external
        view
        returns (
            uint256,
            uint256,
            uint256,
            uint256
        );

    function dasKeySetInfo(bytes32) external view returns (bool, uint64);

    /// @notice Remove force inclusion delay after a L1 chainId fork
    function removeDelayAfterFork() external;

    /// @notice Force messages from the delayed inbox to be included in the chain
    ///         Callable by any address, but message can only be force-included after maxTimeVariation.delayBlocks and
    ///         maxTimeVariation.delaySeconds has elapsed. As part of normal behaviour the sequencer will include these
    ///         messages so it's only necessary to call this if the sequencer is down, or not including any delayed messages.
    /// @param _totalDelayedMessagesRead The total number of messages to read up to
    /// @param kind The kind of the last message to be included
    /// @param l1BlockAndTime The l1 block and the l1 timestamp of the last message to be included
    /// @param baseFeeL1 The l1 gas price of the last message to be included
    /// @param sender The sender of the last message to be included
    /// @param messageDataHash The messageDataHash of the last message to be included
    function forceInclusion(
        uint256 _totalDelayedMessagesRead,
        uint8 kind,
        uint64[2] calldata l1BlockAndTime,
        uint256 baseFeeL1,
        address sender,
        bytes32 messageDataHash
    ) external;

    function inboxAccs(uint256 index) external view returns (bytes32);

    function batchCount() external view returns (uint256);

    function isValidKeysetHash(bytes32 ksHash) external view returns (bool);

    /// @notice the creation block is intended to still be available after a keyset is deleted
    function getKeysetCreationBlock(bytes32 ksHash) external view returns (uint256);

    // ---------- BatchPoster functions ----------

    function addSequencerL2BatchFromOrigin(
        uint256 sequenceNumber,
        bytes calldata data,
        uint256 afterDelayedMessagesRead,
        IGasRefunder gasRefunder
    ) external;

    function addSequencerL2Batch(
        uint256 sequenceNumber,
        bytes calldata data,
        uint256 afterDelayedMessagesRead,
        IGasRefunder gasRefunder,
        uint256 prevMessageCount,
        uint256 newMessageCount
    ) external;

    // ---------- onlyRollupOrOwner functions ----------

    /**
     * @notice Set max delay for sequencer inbox
     * @param maxTimeVariation_ the maximum time variation parameters
     */
    function setMaxTimeVariation(MaxTimeVariation memory maxTimeVariation_) external;

    /**
     * @notice Updates whether an address is authorized to be a batch poster at the sequencer inbox
     * @param addr the address
     * @param isBatchPoster_ if the specified address should be authorized as a batch poster
     */
    function setIsBatchPoster(address addr, bool isBatchPoster_) external;

    /**
     * @notice Makes Data Availability Service keyset valid
     * @param keysetBytes bytes of the serialized keyset
     */
    function setValidKeyset(bytes calldata keysetBytes) external;

    /**
     * @notice Invalidates a Data Availability Service keyset
     * @param ksHash hash of the keyset
     */
    function invalidateKeysetHash(bytes32 ksHash) external;

    /**
     * @notice Updates whether an address is authorized to be a sequencer.
     * @dev The IsSequencer information is used only off-chain by the nitro node to validate sequencer feed signer.
     * @param addr the address
     * @param isSequencer_ if the specified address should be authorized as a sequencer
     */
    function setIsSequencer(address addr, bool isSequencer_) external;

    // ---------- initializer ----------

<<<<<<< HEAD
    function initialize(
        IBridge bridge_,
        MaxTimeVariation calldata maxTimeVariation_,
        IDataHashReader dataHashReader_,
        IBlobBasefeeReader blobBasefeeReader_
    ) external;
}

interface IDataHashReader {
    /// @notice Returns all the data hashes of all the blobs on the current transaction
    function getDataHashes() external view returns (bytes32[] memory);
}

interface IBlobBasefeeReader {
    /// @notice Returns the current BLOBBASEFEE
    function getBlobBaseFee() external view returns (uint256);
=======
    function initialize(IBridge bridge_, MaxTimeVariation calldata maxTimeVariation_) external;

    function updateRollupAddress() external;
>>>>>>> 5dbca3c0
}<|MERGE_RESOLUTION|>--- conflicted
+++ resolved
@@ -187,13 +187,14 @@
 
     // ---------- initializer ----------
 
-<<<<<<< HEAD
     function initialize(
         IBridge bridge_,
         MaxTimeVariation calldata maxTimeVariation_,
         IDataHashReader dataHashReader_,
         IBlobBasefeeReader blobBasefeeReader_
     ) external;
+
+    function updateRollupAddress() external;
 }
 
 interface IDataHashReader {
@@ -204,9 +205,4 @@
 interface IBlobBasefeeReader {
     /// @notice Returns the current BLOBBASEFEE
     function getBlobBaseFee() external view returns (uint256);
-=======
-    function initialize(IBridge bridge_, MaxTimeVariation calldata maxTimeVariation_) external;
-
-    function updateRollupAddress() external;
->>>>>>> 5dbca3c0
 }