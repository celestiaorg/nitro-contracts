--- conflicted
+++ resolved
@@ -329,102 +329,7 @@
         return (1400 + 6 * dataLength) * (baseFee == 0 ? block.basefee : baseFee);
     }
 
-<<<<<<< HEAD
-    /// @notice This is an one-time-exception to resolve a misconfiguration of Uniswap Arbitrum deployment
-    ///         Only the Uniswap L1 Timelock may call this function and it is allowed to create a crosschain
-    ///         retryable ticket without address aliasing. More info here:
-    ///         https://gov.uniswap.org/t/consensus-check-fix-the-cross-chain-messaging-bridge-on-arbitrum/18547
-    /// @dev    This function will be removed in future releases
-    function uniswapCreateRetryableTicket(
-        address to,
-        uint256 l2CallValue,
-        uint256 maxSubmissionCost,
-        address excessFeeRefundAddress,
-        address callValueRefundAddress,
-        uint256 gasLimit,
-        uint256 maxFeePerGas,
-        bytes calldata data
-    ) external payable whenNotPaused onlyAllowed returns (uint256) {
-        // this can only be called by UNISWAP_L1_TIMELOCK
-        require(msg.sender == UNISWAP_L1_TIMELOCK, "NOT_UNISWAP_L1_TIMELOCK");
-        // the retryable can only call UNISWAP_L2_FACTORY
-        require(to == UNISWAP_L2_FACTORY, "NOT_TO_UNISWAP_L2_FACTORY");
-
-        // ensure the user's deposit alone will make submission succeed
-        if (msg.value < (maxSubmissionCost + l2CallValue + gasLimit * maxFeePerGas)) {
-            revert InsufficientValue(
-                maxSubmissionCost + l2CallValue + gasLimit * maxFeePerGas,
-                msg.value
-            );
-        }
-
-        // if a refund address is a contract, we apply the alias to it
-        // so that it can access its funds on the L2
-        // since the beneficiary and other refund addresses don't get rewritten by arb-os
-        if (AddressUpgradeable.isContract(excessFeeRefundAddress)) {
-            excessFeeRefundAddress = AddressAliasHelper.applyL1ToL2Alias(excessFeeRefundAddress);
-        }
-        if (AddressUpgradeable.isContract(callValueRefundAddress)) {
-            // this is the beneficiary. be careful since this is the address that can cancel the retryable in the L2
-            callValueRefundAddress = AddressAliasHelper.applyL1ToL2Alias(callValueRefundAddress);
-        }
-
-        // gas price and limit of 1 should never be a valid input, so instead they are used as
-        // magic values to trigger a revert in eth calls that surface data without requiring a tx trace
-        if (gasLimit == 1 || maxFeePerGas == 1)
-            revert RetryableData(
-                msg.sender,
-                to,
-                l2CallValue,
-                msg.value,
-                maxSubmissionCost,
-                excessFeeRefundAddress,
-                callValueRefundAddress,
-                gasLimit,
-                maxFeePerGas,
-                data
-            );
-
-        uint256 submissionFee = calculateRetryableSubmissionFee(data.length, block.basefee);
-        if (maxSubmissionCost < submissionFee)
-            revert InsufficientSubmissionCost(submissionFee, maxSubmissionCost);
-
-        return
-            _deliverMessage(
-                L1MessageType_submitRetryableTx,
-                AddressAliasHelper.undoL1ToL2Alias(msg.sender),
-                abi.encodePacked(
-                    uint256(uint160(to)),
-                    l2CallValue,
-                    msg.value,
-                    maxSubmissionCost,
-                    uint256(uint160(excessFeeRefundAddress)),
-                    uint256(uint160(callValueRefundAddress)),
-                    gasLimit,
-                    maxFeePerGas,
-                    data.length,
-                    data
-                ),
-                msg.value
-            );
-    }
-
     function _deliverToBridge(
-=======
-    function _deliverMessage(
-        uint8 _kind,
-        address _sender,
-        bytes memory _messageData
-    ) internal returns (uint256) {
-        if (_messageData.length > MAX_DATA_SIZE)
-            revert DataTooLarge(_messageData.length, MAX_DATA_SIZE);
-        uint256 msgNum = deliverToBridge(_kind, _sender, keccak256(_messageData));
-        emit InboxMessageDelivered(msgNum, _messageData);
-        return msgNum;
-    }
-
-    function deliverToBridge(
->>>>>>> 5938b78e
         uint8 kind,
         address sender,
         bytes32 messageDataHash,
