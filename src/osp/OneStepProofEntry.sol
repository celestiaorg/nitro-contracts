--- conflicted
+++ resolved
@@ -175,14 +175,9 @@
         } else if (
             (opcode >= Instructions.GET_GLOBAL_STATE_BYTES32 &&
                 opcode <= Instructions.SET_GLOBAL_STATE_U64) ||
-<<<<<<< HEAD
-            (opcode >= Instructions.READ_PRE_IMAGE &&
-                opcode <= Instructions.HALT_AND_SET_FINISHED) ||
+            (opcode >= Instructions.READ_PRE_IMAGE && opcode <= Instructions.UNLINK_MODULE) ||
+            (opcode >= Instructions.NEW_COTHREAD && opcode <= Instructions.SWITCH_COTHREAD) ||
             (opcode == Instructions.READ_HOTSHOT_COMMITMENT)
-=======
-            (opcode >= Instructions.READ_PRE_IMAGE && opcode <= Instructions.UNLINK_MODULE) ||
-            (opcode >= Instructions.NEW_COTHREAD && opcode <= Instructions.SWITCH_COTHREAD)
->>>>>>> 77ee9de0
         ) {
             prover = proverHostIo;
         } else {
