// Copyright 2021-2024, Offchain Labs, Inc.
// For license information, see https://github.com/OffchainLabs/nitro-contracts/blob/main/LICENSE
// SPDX-License-Identifier: BUSL-1.1

pragma solidity ^0.8.0;

import "../state/Value.sol";
import "../state/Machine.sol";
import "../state/MerkleProof.sol";
import "../state/MultiStack.sol";
import "../state/Deserialize.sol";
import "../state/ModuleMemory.sol";
import "../osp/IOneStepProver.sol";
import "../bridge/Messages.sol";
import "../bridge/IBridge.sol";
import {IBlobstreamX} from "../celestia/IBlobstreamX.sol";

import "../celestia/BlobstreamVerifier.sol";

contract OneStepProverHostIo is IOneStepProver {
    using GlobalStateLib for GlobalState;
    using MachineLib for Machine;
    using MerkleProofLib for MerkleProof;
    using ModuleMemoryLib for ModuleMemory;
    using MultiStackLib for MultiStack;
    using ValueLib for Value;
    using ValueStackLib for ValueStack;
<<<<<<< HEAD
    using StackFrameLib for StackFrameWindow;
=======
    using CelestiaBatchVerifier for address;
>>>>>>> b6266ba4

    uint256 private constant LEAF_SIZE = 32;
    uint256 private constant INBOX_NUM = 2;
    uint64 private constant INBOX_HEADER_LEN = 40;
    uint64 private constant DELAYED_HEADER_LEN = 112 + 1;

    // Header Bytes
    bytes1 public constant CELESTIA_MESSAGE_HEADER_FLAG = 0x63;

    // Blobstream contract (address on Arbitrum One Sepolia, MAKE SURE TO CHANGE FOR CORRESPONDING SETTLEMENT LAYER PRIOR TO DEPLOYMENT)
    address public constant BLOBSTREAM = 0xc3e209eb245Fd59c8586777b499d6A665DF3ABD2;

    function setLeafByte(bytes32 oldLeaf, uint256 idx, uint8 val) internal pure returns (bytes32) {
        require(idx < LEAF_SIZE, "BAD_SET_LEAF_BYTE_IDX");
        // Take into account that we are casting the leaf to a big-endian integer
        uint256 leafShift = (LEAF_SIZE - 1 - idx) * 8;
        uint256 newLeaf = uint256(oldLeaf);
        newLeaf &= ~(0xFF << leafShift);
        newLeaf |= uint256(val) << leafShift;
        return bytes32(newLeaf);
    }

    function executeGetOrSetBytes32(
        Machine memory mach,
        Module memory mod,
        GlobalState memory state,
        Instruction calldata inst,
        bytes calldata proof
    ) internal pure {
        uint256 ptr = mach.valueStack.pop().assumeI32();
        uint32 idx = mach.valueStack.pop().assumeI32();

        if (idx >= GlobalStateLib.BYTES32_VALS_NUM) {
            mach.status = MachineStatus.ERRORED;
            return;
        }
        if (!mod.moduleMemory.isValidLeaf(ptr)) {
            mach.status = MachineStatus.ERRORED;
            return;
        }

        uint256 leafIdx = ptr / LEAF_SIZE;
        uint256 proofOffset = 0;
        bytes32 startLeafContents;
        MerkleProof memory merkleProof;
        (startLeafContents, proofOffset, merkleProof) = mod.moduleMemory.proveLeaf(
            leafIdx,
            proof,
            proofOffset
        );

        if (inst.opcode == Instructions.GET_GLOBAL_STATE_BYTES32) {
            mod.moduleMemory.merkleRoot = merkleProof.computeRootFromMemory(
                leafIdx,
                state.bytes32Vals[idx]
            );
        } else if (inst.opcode == Instructions.SET_GLOBAL_STATE_BYTES32) {
            state.bytes32Vals[idx] = startLeafContents;
        } else {
            revert("BAD_GLOBAL_STATE_OPCODE");
        }
    }

    function executeGetU64(Machine memory mach, GlobalState memory state) internal pure {
        uint32 idx = mach.valueStack.pop().assumeI32();

        if (idx >= GlobalStateLib.U64_VALS_NUM) {
            mach.status = MachineStatus.ERRORED;
            return;
        }

        mach.valueStack.push(ValueLib.newI64(state.u64Vals[idx]));
    }

    function executeSetU64(Machine memory mach, GlobalState memory state) internal pure {
        uint64 val = mach.valueStack.pop().assumeI64();
        uint32 idx = mach.valueStack.pop().assumeI32();

        if (idx >= GlobalStateLib.U64_VALS_NUM) {
            mach.status = MachineStatus.ERRORED;
            return;
        }
        state.u64Vals[idx] = val;
    }

    uint256 internal constant BLS_MODULUS =
        52435875175126190479447740508185965837690552500527637822603658699938581184513;
    uint256 internal constant PRIMITIVE_ROOT_OF_UNITY =
        10238227357739495823651030575849232062558860180284477541189508159991286009131;

    // Computes b**e % m
    // Really pure but the Solidity compiler sees the staticcall and requires view
    function modExp256(uint256 b, uint256 e, uint256 m) internal view returns (uint256) {
        bytes memory modExpInput = abi.encode(32, 32, 32, b, e, m);
        (bool modexpSuccess, bytes memory modExpOutput) = address(0x05).staticcall(modExpInput);
        require(modexpSuccess, "MODEXP_FAILED");
        require(modExpOutput.length == 32, "MODEXP_WRONG_LENGTH");
        return uint256(bytes32(modExpOutput));
    }

    function executeReadPreImage(
        ExecutionContext calldata,
        Machine memory mach,
        Module memory mod,
        Instruction calldata inst,
        bytes calldata proof
    ) internal view {
        uint256 preimageOffset = mach.valueStack.pop().assumeI32();
        uint256 ptr = mach.valueStack.pop().assumeI32();
        if (preimageOffset % 32 != 0 || ptr + 32 > mod.moduleMemory.size || ptr % LEAF_SIZE != 0) {
            mach.status = MachineStatus.ERRORED;
            return;
        }

        uint256 leafIdx = ptr / LEAF_SIZE;
        uint256 proofOffset = 0;
        bytes32 leafContents;
        MerkleProof memory merkleProof;
        (leafContents, proofOffset, merkleProof) = mod.moduleMemory.proveLeaf(
            leafIdx,
            proof,
            proofOffset
        );

        bytes memory extracted;
        uint8 proofType = uint8(proof[proofOffset]);
        proofOffset++;
        // These values must be kept in sync with `arbitrator/arbutil/src/types.rs`
        // and `arbutil/preimage_type.go` (both in the nitro repo).
        if (inst.argumentData == 0) {
            // The machine is asking for a keccak256 preimage

            if (proofType == 0) {
                bytes calldata preimage = proof[proofOffset:];
                require(keccak256(preimage) == leafContents, "BAD_PREIMAGE");

                uint256 preimageEnd = preimageOffset + 32;
                if (preimageEnd > preimage.length) {
                    preimageEnd = preimage.length;
                }
                extracted = preimage[preimageOffset:preimageEnd];
            } else {
                // TODO: support proving via an authenticated contract
                revert("UNKNOWN_PREIMAGE_PROOF");
            }
        } else if (inst.argumentData == 1) {
            // The machine is asking for a sha2-256 preimage

            require(proofType == 0, "UNKNOWN_PREIMAGE_PROOF");
            bytes calldata preimage = proof[proofOffset:];
            require(sha256(preimage) == leafContents, "BAD_PREIMAGE");

            uint256 preimageEnd = preimageOffset + 32;
            if (preimageEnd > preimage.length) {
                preimageEnd = preimage.length;
            }
            extracted = preimage[preimageOffset:preimageEnd];
        } else if (inst.argumentData == 2) {
            // The machine is asking for an Ethereum versioned hash preimage

            require(proofType == 0, "UNKNOWN_PREIMAGE_PROOF");

            // kzgProof should be a valid input to the EIP-4844 point evaluation precompile at address 0x0A.
            // It should prove the preimageOffset/32'th word of the machine's requested KZG commitment.
            bytes calldata kzgProof = proof[proofOffset:];

            require(bytes32(kzgProof[:32]) == leafContents, "KZG_PROOF_WRONG_HASH");

            uint256 fieldElementsPerBlob;
            uint256 blsModulus;
            {
                (bool success, bytes memory kzgParams) = address(0x0A).staticcall(kzgProof);
                require(success, "INVALID_KZG_PROOF");
                require(kzgParams.length > 0, "KZG_PRECOMPILE_MISSING");
                (fieldElementsPerBlob, blsModulus) = abi.decode(kzgParams, (uint256, uint256));
            }

            // With a hardcoded PRIMITIVE_ROOT_OF_UNITY, we can only support this BLS modulus.
            // It may be worth in the future supporting arbitrary BLS moduli, but we would likely need to
            // validate a user-supplied root of unity.
            require(blsModulus == BLS_MODULUS, "UNKNOWN_BLS_MODULUS");

            // If preimageOffset is greater than or equal to the blob size, leave extracted empty and call it here.
            if (preimageOffset < fieldElementsPerBlob * 32) {
                // We need to compute what point the polynomial should be evaluated at to get the right part of the preimage.
                // KZG commitments use a bit reversal permutation to order the roots of unity.
                // To account for that, we reverse the bit order of the index.
                uint256 bitReversedIndex = 0;
                // preimageOffset was required to be 32 byte aligned above
                uint256 tmp = preimageOffset / 32;
                for (uint256 i = 1; i < fieldElementsPerBlob; i <<= 1) {
                    bitReversedIndex <<= 1;
                    if (tmp & 1 == 1) {
                        bitReversedIndex |= 1;
                    }
                    tmp >>= 1;
                }

                // First, we get the root of unity of order 2**fieldElementsPerBlob.
                // We start with a root of unity of order 2**32 and then raise it to
                // the power of (2**32)/fieldElementsPerBlob to get root of unity we need.
                uint256 rootOfUnityPower = (1 << 32) / fieldElementsPerBlob;
                // Then, we raise the root of unity to the power of bitReversedIndex,
                // to retrieve this word of the KZG commitment.
                rootOfUnityPower *= bitReversedIndex;
                // z is the point the polynomial is evaluated at to retrieve this word of data
                uint256 z = modExp256(PRIMITIVE_ROOT_OF_UNITY, rootOfUnityPower, blsModulus);
                require(bytes32(kzgProof[32:64]) == bytes32(z), "KZG_PROOF_WRONG_Z");

                extracted = kzgProof[64:96];
            }
        } else {
            revert("UNKNOWN_PREIMAGE_TYPE");
        }

        for (uint256 i = 0; i < extracted.length; i++) {
            leafContents = setLeafByte(leafContents, i, uint8(extracted[i]));
        }

        mod.moduleMemory.merkleRoot = merkleProof.computeRootFromMemory(leafIdx, leafContents);

        mach.valueStack.push(ValueLib.newI32(uint32(extracted.length)));
    }

    function validateSequencerInbox(
        ExecutionContext calldata execCtx,
        uint64 msgIndex,
        bytes calldata message
    ) internal view returns (bool) {
        // need to check where exactly does proof offset usually land, see how we can get get rid of the length delimiter
        // also review delayed message inbox issue Ottersect reported.
        require(message.length >= INBOX_HEADER_LEN, "BAD_SEQINBOX_PROOF");

        uint64 afterDelayedMsg;
        (afterDelayedMsg, ) = Deserialize.u64(message, 32);
        bytes32 messageHash = keccak256(message);
        bytes32 beforeAcc;
        bytes32 delayedAcc;

        if (msgIndex > 0) {
            beforeAcc = execCtx.bridge.sequencerInboxAccs(msgIndex - 1);
        }
        if (afterDelayedMsg > 0) {
            delayedAcc = execCtx.bridge.delayedInboxAccs(afterDelayedMsg - 1);
        }
        bytes32 acc = keccak256(abi.encodePacked(beforeAcc, messageHash, delayedAcc));
        require(acc == execCtx.bridge.sequencerInboxAccs(msgIndex), "BAD_SEQINBOX_MESSAGE");
        return true;
    }

    function validateDelayedInbox(
        ExecutionContext calldata execCtx,
        uint64 msgIndex,
        bytes calldata message
    ) internal view returns (bool) {
        require(message.length >= DELAYED_HEADER_LEN, "BAD_DELAYED_PROOF");

        bytes32 beforeAcc;

        if (msgIndex > 0) {
            beforeAcc = execCtx.bridge.delayedInboxAccs(msgIndex - 1);
        }

        bytes32 messageDataHash = keccak256(message[DELAYED_HEADER_LEN:]);
        bytes1 kind = message[0];
        uint256 sender;
        (sender, ) = Deserialize.u256(message, 1);

        bytes32 messageHash = keccak256(
            abi.encodePacked(kind, uint160(sender), message[33:DELAYED_HEADER_LEN], messageDataHash)
        );
        bytes32 acc = Messages.accumulateInboxMessage(beforeAcc, messageHash);

        require(acc == execCtx.bridge.delayedInboxAccs(msgIndex), "BAD_DELAYED_MESSAGE");
        return true;
    }

    function validateDaProof(bytes calldata proof, uint256 offset) internal view returns (uint256) {
        // NOTE: the offset points to 40 bytes after the proof offset, which should point to a
        // batch header flag for a sequencer inbox message
        uint256 proofEnd;

        if (proof[0] & CELESTIA_MESSAGE_HEADER_FLAG != 0) {
            CelestiaBatchVerifier.Result result = CelestiaBatchVerifier.verifyBatch(
                BLOBSTREAM,
                proof[1:]
            );

            if (result == CelestiaBatchVerifier.Result.UNDECIDED) revert("BLOBSTREAM_UNDECIDED");

            // if its a counterfactual commitment, we replace the batch data with an empty batch
            if (result == CelestiaBatchVerifier.Result.COUNTERFACTUAL_COMMITMENT) {
                // this would slice the array into an empty batch
                proofEnd = offset;
            }

            if (result == CelestiaBatchVerifier.Result.IN_BLOBSTREAM) {
                // remove Celestia DA proof from proof
                // add 88 for the 88 bytes in a celestia batch
                // (the offset at this point already includes the batch header)
                proofEnd = offset + 89;
            }
        }

        return proofEnd;
    }

    function executeReadInboxMessage(
        ExecutionContext calldata execCtx,
        Machine memory mach,
        Module memory mod,
        Instruction calldata inst,
        bytes calldata proof
    ) internal view {
        uint256 messageOffset = mach.valueStack.pop().assumeI32();
        uint256 ptr = mach.valueStack.pop().assumeI32();
        uint256 msgIndex = mach.valueStack.pop().assumeI64();
        if (
            inst.argumentData == Instructions.INBOX_INDEX_SEQUENCER &&
            msgIndex >= execCtx.maxInboxMessagesRead
        ) {
            mach.status = MachineStatus.TOO_FAR;
            return;
        }

        if (ptr + 32 > mod.moduleMemory.size || ptr % LEAF_SIZE != 0) {
            mach.status = MachineStatus.ERRORED;
            return;
        }

        uint256 leafIdx = ptr / LEAF_SIZE;
        uint256 proofOffset = 0;
        bytes32 leafContents;
        MerkleProof memory merkleProof;
        (leafContents, proofOffset, merkleProof) = mod.moduleMemory.proveLeaf(
            leafIdx,
            proof,
            proofOffset
        );
        {
            // TODO: support proving via an authenticated contract
            require(proof[proofOffset] == 0, "UNKNOWN_INBOX_PROOF");
            proofOffset++;

            uint256 proofEnd = proof.length;

            function(ExecutionContext calldata, uint64, bytes calldata)
                internal
                view
                returns (bool) inboxValidate;

            bool success;
            if (inst.argumentData == Instructions.INBOX_INDEX_SEQUENCER) {
                inboxValidate = validateSequencerInbox;
                if (proof[proofOffset + 40] & CELESTIA_MESSAGE_HEADER_FLAG != 0) {
                    proofEnd = validateDaProof(proof[proofOffset + 40:], proofOffset + 40);
                }
            } else if (inst.argumentData == Instructions.INBOX_INDEX_DELAYED) {
                inboxValidate = validateDelayedInbox;
            } else {
                mach.status = MachineStatus.ERRORED;
                return;
            }
            success = inboxValidate(execCtx, uint64(msgIndex), proof[proofOffset:proofEnd]);
            if (!success) {
                mach.status = MachineStatus.ERRORED;
                return;
            }
        }

        require(proof.length >= proofOffset, "BAD_MESSAGE_PROOF");
        uint256 messageLength = proof.length - proofOffset;

        uint32 i = 0;
        for (; i < 32 && messageOffset + i < messageLength; i++) {
            leafContents = setLeafByte(
                leafContents,
                i,
                uint8(proof[proofOffset + messageOffset + i])
            );
        }

        mod.moduleMemory.merkleRoot = merkleProof.computeRootFromMemory(leafIdx, leafContents);
        mach.valueStack.push(ValueLib.newI32(i));
    }

    function executeHaltAndSetFinished(
        ExecutionContext calldata,
        Machine memory mach,
        Module memory,
        Instruction calldata,
        bytes calldata
    ) internal pure {
        mach.status = MachineStatus.FINISHED;
    }

    function isPowerOfTwo(uint256 value) internal pure returns (bool) {
        return value != 0 && (value & (value - 1) == 0);
    }

    function proveLastLeaf(
        Machine memory mach,
        uint256 offset,
        bytes calldata proof
    )
        internal
        pure
        returns (
            uint256 leaf,
            MerkleProof memory leafProof,
            MerkleProof memory zeroProof
        )
    {
        string memory prefix = "Module merkle tree:";
        bytes32 root = mach.modulesRoot;

        {
            Module memory leafModule;
            uint32 leaf32;
            (leafModule, offset) = Deserialize.module(proof, offset);
            (leaf32, offset) = Deserialize.u32(proof, offset);
            (leafProof, offset) = Deserialize.merkleProof(proof, offset);
            leaf = uint256(leaf32);

            bytes32 compRoot = leafProof.computeRootFromModule(leaf, leafModule);
            require(compRoot == root, "WRONG_ROOT_FOR_LEAF");
        }

        // if tree is unbalanced, check that the next leaf is 0
        bool balanced = isPowerOfTwo(leaf + 1);
        if (balanced) {
            require(1 << leafProof.counterparts.length == leaf + 1, "WRONG_LEAF");
        } else {
            (zeroProof, offset) = Deserialize.merkleProof(proof, offset);
            bytes32 compRoot = zeroProof.computeRootUnsafe(leaf + 1, 0, prefix);
            require(compRoot == root, "WRONG_ROOT_FOR_ZERO");
        }

        return (leaf, leafProof, zeroProof);
    }

    function executeLinkModule(
        ExecutionContext calldata,
        Machine memory mach,
        Module memory mod,
        Instruction calldata,
        bytes calldata proof
    ) internal pure {
        string memory prefix = "Module merkle tree:";
        bytes32 root = mach.modulesRoot;

        uint256 pointer = mach.valueStack.pop().assumeI32();
        if (!mod.moduleMemory.isValidLeaf(pointer)) {
            mach.status = MachineStatus.ERRORED;
            return;
        }
        (bytes32 userMod, uint256 offset, ) = mod.moduleMemory.proveLeaf(
            pointer / LEAF_SIZE,
            proof,
            0
        );

        (uint256 leaf, , MerkleProof memory zeroProof) = proveLastLeaf(mach, offset, proof);

        bool balanced = isPowerOfTwo(leaf + 1);
        if (balanced) {
            mach.modulesRoot = MerkleProofLib.growToNewRoot(root, leaf + 1, userMod, 0, prefix);
        } else {
            mach.modulesRoot = zeroProof.computeRootUnsafe(leaf + 1, userMod, prefix);
        }

        mach.valueStack.push(ValueLib.newI32(uint32(leaf + 1)));
    }

    function executeUnlinkModule(
        ExecutionContext calldata,
        Machine memory mach,
        Module memory,
        Instruction calldata,
        bytes calldata proof
    ) internal pure {
        string memory prefix = "Module merkle tree:";

        (uint256 leaf, MerkleProof memory leafProof, ) = proveLastLeaf(mach, 0, proof);

        bool shrink = isPowerOfTwo(leaf);
        if (shrink) {
            mach.modulesRoot = leafProof.counterparts[leafProof.counterparts.length - 1];
        } else {
            mach.modulesRoot = leafProof.computeRootUnsafe(leaf, 0, prefix);
        }
    }

    function executeGlobalStateAccess(
        ExecutionContext calldata,
        Machine memory mach,
        Module memory mod,
        Instruction calldata inst,
        bytes calldata proof
    ) internal pure {
        uint16 opcode = inst.opcode;

        GlobalState memory state;
        uint256 proofOffset = 0;
        (state, proofOffset) = Deserialize.globalState(proof, proofOffset);
        require(state.hash() == mach.globalStateHash, "BAD_GLOBAL_STATE");

        if (
            opcode == Instructions.GET_GLOBAL_STATE_BYTES32 ||
            opcode == Instructions.SET_GLOBAL_STATE_BYTES32
        ) {
            executeGetOrSetBytes32(mach, mod, state, inst, proof[proofOffset:]);
        } else if (opcode == Instructions.GET_GLOBAL_STATE_U64) {
            executeGetU64(mach, state);
        } else if (opcode == Instructions.SET_GLOBAL_STATE_U64) {
            executeSetU64(mach, state);
        } else {
            revert("INVALID_GLOBALSTATE_OPCODE");
        }

        mach.globalStateHash = state.hash();
    }

    function executeNewCoThread(
        ExecutionContext calldata,
        Machine memory mach,
        Module memory,
        Instruction calldata,
        bytes calldata
    ) internal pure {
        if (mach.recoveryPc != MachineLib.NO_RECOVERY_PC) {
            // cannot create new cothread from inside cothread
            mach.status = MachineStatus.ERRORED;
            return;
        }
        mach.frameMultiStack.pushNew();
        mach.valueMultiStack.pushNew();
    }

    function provePopCothread(MultiStack memory multi, bytes calldata proof) internal pure {
        uint256 proofOffset = 0;
        bytes32 newInactiveCoThread;
        bytes32 newRemaining;
        (newInactiveCoThread, proofOffset) = Deserialize.b32(proof, proofOffset);
        (newRemaining, proofOffset) = Deserialize.b32(proof, proofOffset);
        if (newInactiveCoThread == MultiStackLib.NO_STACK_HASH) {
            require(newRemaining == bytes32(0), "WRONG_COTHREAD_EMPTY");
            require(multi.remainingHash == bytes32(0), "WRONG_COTHREAD_EMPTY");
        } else {
            require(
                keccak256(abi.encodePacked("cothread:", newInactiveCoThread, newRemaining)) ==
                    multi.remainingHash,
                "WRONG_COTHREAD_POP"
            );
        }
        multi.remainingHash = newRemaining;
        multi.inactiveStackHash = newInactiveCoThread;
    }

    function executePopCoThread(
        ExecutionContext calldata,
        Machine memory mach,
        Module memory,
        Instruction calldata,
        bytes calldata proof
    ) internal pure {
        if (mach.recoveryPc != MachineLib.NO_RECOVERY_PC) {
            // cannot pop cothread from inside cothread
            mach.status = MachineStatus.ERRORED;
            return;
        }
        if (mach.frameMultiStack.inactiveStackHash == MultiStackLib.NO_STACK_HASH) {
            // cannot pop cothread if there isn't one
            mach.status = MachineStatus.ERRORED;
            return;
        }
        provePopCothread(mach.valueMultiStack, proof);
        provePopCothread(mach.frameMultiStack, proof[64:]);
    }

    function executeSwitchCoThread(
        ExecutionContext calldata,
        Machine memory mach,
        Module memory,
        Instruction calldata inst,
        bytes calldata
    ) internal pure {
        if (mach.frameMultiStack.inactiveStackHash == MultiStackLib.NO_STACK_HASH) {
            // cannot switch cothread if there isn't one
            mach.status = MachineStatus.ERRORED;
            return;
        }
        if (inst.argumentData == 0) {
            if (mach.recoveryPc == MachineLib.NO_RECOVERY_PC) {
                // switching to main thread, from main thread
                mach.status = MachineStatus.ERRORED;
                return;
            }
            mach.recoveryPc = MachineLib.NO_RECOVERY_PC;
        } else {
            if (mach.recoveryPc != MachineLib.NO_RECOVERY_PC) {
                // switching from cothread to cothread
                mach.status = MachineStatus.ERRORED;
                return;
            }
            mach.setRecoveryFromPc(uint32(inst.argumentData));
        }
        mach.switchCoThreadStacks();
    }

    function executeOneStep(
        ExecutionContext calldata execCtx,
        Machine calldata startMach,
        Module calldata startMod,
        Instruction calldata inst,
        bytes calldata proof
    ) external view override returns (Machine memory mach, Module memory mod) {
        mach = startMach;
        mod = startMod;

        uint16 opcode = inst.opcode;

        function(
            ExecutionContext calldata,
            Machine memory,
            Module memory,
            Instruction calldata,
            bytes calldata
        ) internal view impl;

        if (
            opcode >= Instructions.GET_GLOBAL_STATE_BYTES32 &&
            opcode <= Instructions.SET_GLOBAL_STATE_U64
        ) {
            impl = executeGlobalStateAccess;
        } else if (opcode == Instructions.READ_PRE_IMAGE) {
            impl = executeReadPreImage;
        } else if (opcode == Instructions.READ_INBOX_MESSAGE) {
            impl = executeReadInboxMessage;
        } else if (opcode == Instructions.HALT_AND_SET_FINISHED) {
            impl = executeHaltAndSetFinished;
        } else if (opcode == Instructions.LINK_MODULE) {
            impl = executeLinkModule;
        } else if (opcode == Instructions.UNLINK_MODULE) {
            impl = executeUnlinkModule;
        } else if (opcode == Instructions.NEW_COTHREAD) {
            impl = executeNewCoThread;
        } else if (opcode == Instructions.POP_COTHREAD) {
            impl = executePopCoThread;
        } else if (opcode == Instructions.SWITCH_COTHREAD) {
            impl = executeSwitchCoThread;
        } else {
            revert("INVALID_MEMORY_OPCODE");
        }

        impl(execCtx, mach, mod, inst, proof);
    }
}<|MERGE_RESOLUTION|>--- conflicted
+++ resolved
@@ -25,11 +25,8 @@
     using MultiStackLib for MultiStack;
     using ValueLib for Value;
     using ValueStackLib for ValueStack;
-<<<<<<< HEAD
     using StackFrameLib for StackFrameWindow;
-=======
     using CelestiaBatchVerifier for address;
->>>>>>> b6266ba4
 
     uint256 private constant LEAF_SIZE = 32;
     uint256 private constant INBOX_NUM = 2;
@@ -437,11 +434,7 @@
     )
         internal
         pure
-        returns (
-            uint256 leaf,
-            MerkleProof memory leafProof,
-            MerkleProof memory zeroProof
-        )
+        returns (uint256 leaf, MerkleProof memory leafProof, MerkleProof memory zeroProof)
     {
         string memory prefix = "Module merkle tree:";
         bytes32 root = mach.modulesRoot;
