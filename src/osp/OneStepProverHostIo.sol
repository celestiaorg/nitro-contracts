--- conflicted
+++ resolved
@@ -705,10 +705,6 @@
             impl = executeReadInboxMessage;
         } else if (opcode == Instructions.HALT_AND_SET_FINISHED) {
             impl = executeHaltAndSetFinished;
-<<<<<<< HEAD
-        } else if (opcode == Instructions.READ_HOTSHOT_COMMITMENT) {
-            impl = executeReadHotShotCommitment;
-=======
         } else if (opcode == Instructions.LINK_MODULE) {
             impl = executeLinkModule;
         } else if (opcode == Instructions.UNLINK_MODULE) {
@@ -719,7 +715,8 @@
             impl = executePopCoThread;
         } else if (opcode == Instructions.SWITCH_COTHREAD) {
             impl = executeSwitchCoThread;
->>>>>>> 77ee9de0
+        } else if (opcode == Instructions.READ_HOTSHOT_COMMITMENT) {
+            impl = executeReadHotShotCommitment;
         } else {
             revert("INVALID_MEMORY_OPCODE");
         }
