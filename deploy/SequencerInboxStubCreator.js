--- conflicted
+++ resolved
@@ -14,9 +14,6 @@
   }
   await deploy('SequencerInboxStub', {
     from: deployer,
-<<<<<<< HEAD
-    args: [bridge.address, deployer, maxTime, 117964, false],
-=======
     args: [
       bridge.address,
       deployer,
@@ -24,8 +21,8 @@
       117964,
       dataHashReader,
       blobBasefeeReader,
+      false
     ],
->>>>>>> 6822d513
   })
 }
 
